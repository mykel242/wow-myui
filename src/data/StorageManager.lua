-- StorageManager.lua
-- Memory-efficient storage system for combat sessions

local addonName, addon = ...

-- Storage Manager module
addon.StorageManager = {}
local StorageManager = addon.StorageManager

-- State tracking
local isInitialized = false
local sessionStorage = {}
local memoryStats = {}

-- Table Pooling System (based on Recount's approach)
local tablePool = {}
local poolStats = {
    created = 0,        -- Total tables created
    reused = 0,         -- Tables reused from pool
    returned = 0,       -- Tables returned to pool
    currentPoolSize = 0, -- Current pool size
    maxPoolSize = 500,   -- Increased for better reuse during intensive combat
    warnings = 0        -- Pool-related warnings
}

-- Get current storage configuration (hardcoded defaults since SettingsWindow is disabled)
-- MEMORY OPTIMIZATION: Reduced limits to prevent 34MB saved file issue
local function GetStorageConfig()
    return {
<<<<<<< HEAD
        MAX_SESSIONS = 25,        -- Increased from 15 - better history balance
        MAX_SESSION_AGE_DAYS = 7, -- Restored to 7 - full week of raid history
        MAX_MEMORY_MB = 8,        -- Increased from 5 - reasonable for combat data
        COMPRESSION_ENABLED = true,
        ENHANCED_COMPRESSION = true, -- More aggressive compression for saved data
        WARNING_THRESHOLD = 0.7,  -- Warn at 70% instead of 80% - earlier warnings
        -- New tiered retention strategy
        PRIORITY_SESSIONS = 10,   -- Keep most recent 10 sessions regardless of age
        LONG_TERM_SESSIONS = 15   -- Keep additional 15 sessions up to age limit
=======
        MAX_SESSIONS = 15,        -- Reduced from 50 - prevents memory bloat
        MAX_SESSION_AGE_DAYS = 3, -- Reduced from 7 - more aggressive cleanup
        MAX_MEMORY_MB = 5,        -- Reduced from 10 - tighter memory control
        COMPRESSION_ENABLED = true,
        ENHANCED_COMPRESSION = true, -- NEW: More aggressive compression for saved data
        WARNING_THRESHOLD = 0.7   -- Warn at 70% instead of 80% - earlier warnings
>>>>>>> 6c6fe04d
    }
end

-- Saved variable for persistent storage
local STORAGE_KEY = "MyUI_CombatSessions"

-- ============================================================================
-- TABLE POOLING SYSTEM (based on Recount's methodology)
-- ============================================================================

-- Get a table from the pool (reuse existing or create new)
function StorageManager:GetTable()
    local table
    
    if #tablePool > 0 then
        -- Reuse existing table from pool
        table = tablePool[#tablePool]
        tablePool[#tablePool] = nil
        poolStats.currentPoolSize = poolStats.currentPoolSize - 1
        poolStats.reused = poolStats.reused + 1
        
        -- Sanity check - warn if table isn't empty (indicates improper cleanup)
        local count = 0
        for _ in pairs(table) do
            count = count + 1
        end
        
        if count > 0 then
            poolStats.warnings = poolStats.warnings + 1
            if addon.MyLogger then
                addon.MyLogger:Warn("Table pool warning: reused table has %d entries (should be empty)", count)
            end
            -- Clear the table to prevent data corruption
            for k in pairs(table) do
                table[k] = nil
            end
        end
    else
        -- Create new table
        table = {}
        poolStats.created = poolStats.created + 1
    end
    
    return table
end

-- Return a table to the pool for reuse
function StorageManager:ReleaseTable(table)
    if not table then
        if addon.MyLogger then
            addon.MyLogger:Warn("Attempted to release nil table to pool")
        end
        return
    end
    
    -- Clear all contents before returning to pool
    for k in pairs(table) do
        table[k] = nil
    end
    
    -- Only add to pool if we haven't exceeded maximum size
    if poolStats.currentPoolSize < poolStats.maxPoolSize then
        tablePool[#tablePool + 1] = table
        poolStats.currentPoolSize = poolStats.currentPoolSize + 1
        poolStats.returned = poolStats.returned + 1
    else
        -- Pool is full, let this table be garbage collected
        -- This prevents memory bloat while still providing pooling benefits
    end
end

-- Get table pool statistics for debugging/monitoring
function StorageManager:GetPoolStats()
    return {
        created = poolStats.created,
        reused = poolStats.reused,
        returned = poolStats.returned,
        currentPoolSize = poolStats.currentPoolSize,
        maxPoolSize = poolStats.maxPoolSize,
        warnings = poolStats.warnings,
        reuseRatio = (poolStats.created > 0) and (poolStats.reused / poolStats.created) or 0
    }
end

-- Reset pool statistics (useful for testing)
function StorageManager:ResetPoolStats()
    poolStats.created = 0
    poolStats.reused = 0
    poolStats.returned = 0
    poolStats.warnings = 0
    -- Don't reset currentPoolSize or maxPoolSize as they reflect actual state
end

-- Clear the entire table pool (emergency cleanup)
function StorageManager:ClearTablePool()
    for i = 1, #tablePool do
        tablePool[i] = nil
    end
    poolStats.currentPoolSize = 0
    if addon.MyLogger then
        addon.MyLogger:Info("Table pool cleared")
    end
end

-- Helper function to clean up pooled tables in a session before removal
local function CleanupSessionPooledTables(sessionData)
    if not sessionData then
        return
    end
    
    -- Clean up event tables
    if sessionData.events then
        for _, eventData in ipairs(sessionData.events) do
            if eventData and type(eventData) == "table" then
                StorageManager:ReleaseTable(eventData)
            end
        end
        StorageManager:ReleaseTable(sessionData.events)
    end
    
    -- Clean up segment tables (new segmentation support)
    if sessionData.segments then
        for _, segment in ipairs(sessionData.segments) do
            if segment and type(segment) == "table" then
                -- Clean up segment events
                if segment.events then
                    for _, eventData in ipairs(segment.events) do
                        if eventData and type(eventData) == "table" then
                            StorageManager:ReleaseTable(eventData)
                        end
                    end
                    StorageManager:ReleaseTable(segment.events)
                end
                -- Clean up the segment table itself
                StorageManager:ReleaseTable(segment)
            end
        end
        StorageManager:ReleaseTable(sessionData.segments)
    end
    
    -- Clean up GUID map
    if sessionData.guidMap then
        StorageManager:ReleaseTable(sessionData.guidMap)
    end
    
    -- Clean up the main session table
    StorageManager:ReleaseTable(sessionData)
end

-- ============================================================================
-- END TABLE POOLING SYSTEM
-- ============================================================================

-- Initialize the storage manager
function StorageManager:Initialize()
    if isInitialized then
        return
    end
    
    -- Initialize storage from saved variables
    self:LoadFromSavedVariables()
    
    -- Initialize memory stats
    memoryStats = {
        sessionsStored = #sessionStorage,
        totalMemoryKB = 0,
        lastCleanup = GetTime(),
        compressionRatio = 0
    }
    
    isInitialized = true
    
    -- Check storage limits on initialization (delayed to allow settings to load)
    C_Timer.After(2.0, function()
        self:CheckStorageLimits()
    end)
    
    -- REGULAR AUTO-CLEANUP: Schedule periodic cleanup every 30 minutes
    self.cleanupTimer = C_Timer.NewTicker(1800, function() -- 30 minutes
        self:PerformScheduledCleanup()
    end)
    
    addon:Debug("StorageManager initialized - %d sessions loaded", #sessionStorage)
end

-- Store a completed combat session
function StorageManager:StoreCombatSession(sessionData)
    if not isInitialized then
        self:Initialize()
    end
    
    -- Add metadata and timestamps
    sessionData.storedAt = GetTime()
    sessionData.serverTime = GetServerTime()
    
    -- Preserve GUID map by copying it (prevent table pool cleanup)
    if sessionData.guidMap then
        local guidMapCopy = {}
        for guid, name in pairs(sessionData.guidMap) do
            guidMapCopy[guid] = name
        end
        sessionData.guidMap = guidMapCopy
    end
    
    -- Get context metadata if available
    if addon.MetadataCollector then
        sessionData.metadata = addon.MetadataCollector:GetMetadataForCombat(sessionData.id)
        local zoneName = sessionData.metadata and sessionData.metadata.zone and sessionData.metadata.zone.name or "NO_ZONE"
        addon:Debug("StorageManager: Collected metadata with zone: %s", zoneName)
    else
        addon:Debug("StorageManager: MetadataCollector not available")
    end
    
    -- Compress event data if enabled
    local config = GetStorageConfig()
    if config.COMPRESSION_ENABLED then
        sessionData.events = self:CompressEvents(sessionData.events)
        sessionData.compressed = true
    end
    
    -- Add to storage
    table.insert(sessionStorage, sessionData)
    
    -- Update memory stats
    self:UpdateMemoryStats()
    
    -- Check for storage warnings and cleanup if needed
    self:CheckStorageLimits()
    
    -- Auto-save after storing new session
    self:SaveToSavedVariables()
    
    addon:Debug("Combat session stored: %s (%d events, %.1fKB)", 
        sessionData.id, 
        sessionData.eventCount,
        self:EstimateSessionSizeKB(sessionData))
    
    -- Notify Session Browser to refresh if it's open
    if addon.SessionBrowser and addon.SessionBrowser:IsShown() then
        addon.SessionBrowser:RefreshSessionList()
    end
end

-- Compress event data for storage
function StorageManager:CompressEvents(events)
    if not events or #events == 0 then
        return {}
    end
    
    local compressed = self:GetTable() or {}
    local eventTypeMap = self:GetTable() or {} -- Map event types to short codes
    local nextTypeId = 1
    
    for _, event in ipairs(events) do
        -- Map event type to short ID
        local eventType = event.subevent
        if not eventTypeMap[eventType] then
            eventTypeMap[eventType] = nextTypeId
            nextTypeId = nextTypeId + 1
        end
        
        -- Create compressed event record using table pool
        local compressedEvent = self:GetTable() or {}
        compressedEvent.t = math.floor(((event.time or event.realTime) or 0) * 1000) -- Timestamp in ms (handle both formats)
        compressedEvent.e = eventTypeMap[eventType] -- Event type ID
        compressedEvent.s = event.sourceGUID -- Source GUID
        compressedEvent.d = event.destGUID   -- Dest GUID
        compressedEvent.a = event.args and #event.args > 0 and event.args or nil -- Args only if present
        
        table.insert(compressed, compressedEvent)
    end
    
    local result = self:GetTable() or {}
    result.events = compressed
    result.typeMap = eventTypeMap
    result.originalCount = #events
    
    return result
end

-- Decompress event data for reading
function StorageManager:DecompressEvents(compressedData)
    if not compressedData or not compressedData.events then
        return {}
    end
    
    local events = self:GetTable() or {}
    local reverseTypeMap = self:GetTable() or {} -- Reverse the type mapping
    
    for eventType, id in pairs(compressedData.typeMap) do
        reverseTypeMap[id] = eventType
    end
    
    for _, compressed in ipairs(compressedData.events) do
        local event = self:GetTable() or {}
        event.realTime = compressed.t and (compressed.t / 1000) or 0
        event.subevent = reverseTypeMap[compressed.e] or "UNKNOWN"
        event.sourceGUID = compressed.s
        event.destGUID = compressed.d
        event.args = compressed.a or {}
        
        table.insert(events, event)
    end
    
    -- Release the reverseTypeMap back to pool
    self:ReleaseTable(reverseTypeMap)
    
    return events
end

-- Estimate memory usage of a session in KB
function StorageManager:EstimateSessionSizeKB(sessionData)
    -- Rough estimation based on data structure
    local baseSize = 1 -- Base session metadata
    local eventSize = sessionData.eventCount * 0.1 -- ~100 bytes per event
    local metadataSize = sessionData.metadata and 2 or 0 -- ~2KB for metadata
    
    -- Add segment overhead for segmented sessions
    local segmentOverhead = 0
    if sessionData.isSegmented and sessionData.segments then
        segmentOverhead = #sessionData.segments * 0.5 -- ~0.5KB per segment metadata
    end
    
    return baseSize + eventSize + metadataSize + segmentOverhead
end

-- Update memory statistics
function StorageManager:UpdateMemoryStats()
    local totalSizeKB = 0
    local compressedEvents = 0
    local originalEvents = 0
    
    for _, session in ipairs(sessionStorage) do
        totalSizeKB = totalSizeKB + self:EstimateSessionSizeKB(session)
        
        if session.compressed and session.events and session.events.originalCount then
            compressedEvents = compressedEvents + #session.events.events
            originalEvents = originalEvents + session.events.originalCount
        end
    end
    
    memoryStats.sessionsStored = #sessionStorage
    memoryStats.totalMemoryKB = totalSizeKB
    memoryStats.compressionRatio = originalEvents > 0 and (compressedEvents / originalEvents) or 1
end

-- Check storage limits and warn/cleanup as needed
function StorageManager:CheckStorageLimits(testMode)
    local config = GetStorageConfig()
    
    -- In test mode, temporarily lower limits to force warnings
    if testMode then
        config.MAX_SESSIONS = math.max(1, #sessionStorage - 5) -- Force close to limit
        config.MAX_MEMORY_MB = math.max(0.1, (memoryStats.totalMemoryKB / 1024) + 0.1) -- Force close to limit
        config.WARNING_THRESHOLD = 0.5 -- Lower threshold for easier testing
    end
    
    self:UpdateMemoryStats()
    
    local warnings = {}
    local cleanupNeeded = false
    
    -- Check session count limit
    local sessionCount = #sessionStorage
    local maxSessions = config.MAX_SESSIONS
    local sessionWarningThreshold = math.floor(maxSessions * config.WARNING_THRESHOLD)
    
    if sessionCount >= maxSessions then
        cleanupNeeded = true
    elseif sessionCount >= sessionWarningThreshold then
        table.insert(warnings, string.format("Session count: %d/%d (%.0f%%)", 
            sessionCount, maxSessions, (sessionCount / maxSessions) * 100))
    end
    
    -- Check memory limit  
    local memoryMB = memoryStats.totalMemoryKB / 1024
    local maxMemoryMB = config.MAX_MEMORY_MB
    local memoryWarningThreshold = maxMemoryMB * config.WARNING_THRESHOLD
    
    if memoryMB >= maxMemoryMB then
        cleanupNeeded = true
    elseif memoryMB >= memoryWarningThreshold then
        table.insert(warnings, string.format("Memory usage: %.1f/%.1f MB (%.0f%%)", 
            memoryMB, maxMemoryMB, (memoryMB / maxMemoryMB) * 100))
    end
    
    -- Check age-based cleanup need
    local cutoffTime = GetServerTime() - (config.MAX_SESSION_AGE_DAYS * 24 * 60 * 60)
    local expiredCount = 0
    for _, session in ipairs(sessionStorage) do
        if session.serverTime and session.serverTime < cutoffTime then
            expiredCount = expiredCount + 1
        end
    end
    
    if expiredCount > 0 then
        table.insert(warnings, string.format("%d sessions older than %d days", 
            expiredCount, config.MAX_SESSION_AGE_DAYS))
        cleanupNeeded = true
    end
    
    -- Show warnings if any
    if #warnings > 0 then
        self:ShowStorageWarning(warnings, cleanupNeeded)
    end
    
    -- Perform cleanup if over limits (not just warnings)
    if cleanupNeeded then
        self:PerformMemoryCleanup()
    end
end

-- Perform memory cleanup (when limits are exceeded)
function StorageManager:PerformMemoryCleanup()
    local config = GetStorageConfig()
    local cleaned = false
    local cleanupLog = {}
    
    -- Remove sessions exceeding max count (oldest first)
    local initialCount = #sessionStorage
    while #sessionStorage > config.MAX_SESSIONS do
        local removedSession = table.remove(sessionStorage, 1)
        CleanupSessionPooledTables(removedSession)
        cleaned = true
    end
    if initialCount > #sessionStorage then
        table.insert(cleanupLog, string.format("Removed %d sessions over limit", initialCount - #sessionStorage))
    end
    
    -- Remove sessions older than max age
    local cutoffTime = GetServerTime() - (config.MAX_SESSION_AGE_DAYS * 24 * 60 * 60)
    local expiredRemoved = 0
    local i = 1
    while i <= #sessionStorage do
        local session = sessionStorage[i]
        if session.serverTime and session.serverTime < cutoffTime then
            local removedSession = table.remove(sessionStorage, i)
            CleanupSessionPooledTables(removedSession)
            expiredRemoved = expiredRemoved + 1
            cleaned = true
        else
            i = i + 1
        end
    end
    if expiredRemoved > 0 then
        table.insert(cleanupLog, string.format("Removed %d expired sessions", expiredRemoved))
    end
    
    -- Memory-based cleanup if still over limit
    self:UpdateMemoryStats()
    if memoryStats.totalMemoryKB > (config.MAX_MEMORY_MB * 1024) then
        local beforeCount = #sessionStorage
        -- Remove oldest 25% of sessions
        local removeCount = math.floor(#sessionStorage * 0.25)
        for i = 1, removeCount do
            local removedSession = table.remove(sessionStorage, 1)
            CleanupSessionPooledTables(removedSession)
        end
        cleaned = true
        table.insert(cleanupLog, string.format("Removed %d sessions for memory limit", removeCount))
    end
    
    if cleaned then
        self:UpdateMemoryStats()
        if #cleanupLog > 0 then
            addon:Info("Storage cleanup performed:")
            for _, msg in ipairs(cleanupLog) do
                addon:Info("  " .. msg)
            end
            addon:Info("  Final: %d sessions, %.1fKB", 
                memoryStats.sessionsStored, memoryStats.totalMemoryKB)
        end
    end
end

-- Show storage warning to user (now silent - logs instead of popup)
function StorageManager:ShowStorageWarning(warnings, cleanupNeeded)
    -- Log warnings silently instead of showing popup
    addon:Info("Storage Usage Warning:")
    for _, warning in ipairs(warnings) do
        addon:Info("  • " .. warning)
    end
    
    if cleanupNeeded then
        addon:Info("  Automatic cleanup will occur to stay within limits.")
    else
        addon:Info("  Consider exporting important sessions or adjusting storage limits.")
    end
    
    -- Also log to MyLogger if available for persistent visibility
    if addon.MyLogger then
        addon.MyLogger:Info("Storage Usage Warning:")
        for _, warning in ipairs(warnings) do
            addon.MyLogger:Info("  • " .. warning)
        end
        
        if cleanupNeeded then
            addon.MyLogger:Info("  Automatic cleanup will occur to stay within limits.")
        else
            addon.MyLogger:Info("  Consider exporting important sessions or adjusting storage limits.")
        end
    end
end

-- LAZY LOADING: Load only session metadata on startup, full data when accessed
function StorageManager:LoadFromSavedVariables()
    if MyUIDB and MyUIDB[STORAGE_KEY] then
        local loadedSessions = MyUIDB[STORAGE_KEY]
        sessionStorage = {}
        
        -- LAZY LOADING: Only load metadata, mark events/segments as lazy
        for _, session in ipairs(loadedSessions) do
            local lightSession = self:GetTable()
            
            -- Copy only lightweight metadata
            lightSession.id = session.id
            lightSession.hash = session.hash
            lightSession.duration = session.duration
            lightSession.eventCount = session.eventCount
            lightSession.storedAt = session.storedAt
            lightSession.serverTime = session.serverTime
            lightSession.compressed = session.compressed
            lightSession.isSegmented = session.isSegmented
            lightSession.segmentCount = session.segmentCount
            
            -- Copy lightweight metadata only
            if session.metadata then
                lightSession.metadata = self:GetTable()
                lightSession.metadata.zone = session.metadata.zone and session.metadata.zone.name or "Unknown"
                lightSession.metadata.player = session.metadata.player and session.metadata.player.name or "Unknown"
                lightSession.metadata.group = session.metadata.group and session.metadata.group.type or "solo"
            end
            
            -- Mark as lazy-loaded (events/segments not loaded)
            lightSession._lazyLoaded = true
            lightSession._originalIndex = #sessionStorage + 1
            
            table.insert(sessionStorage, lightSession)
        end
        
        -- Store reference to full data for lazy loading
        self._savedSessionData = loadedSessions
        
        addon:Debug("Loaded %d combat sessions from saved variables (lazy metadata only)", #sessionStorage)
    else
        sessionStorage = {}
        self._savedSessionData = {}
    end
end

-- Convert a session and all its nested data to use table pool
function StorageManager:ConvertSessionToPool(session)
    local pooledSession = self:GetTable()
    
    -- Copy basic properties
    for k, v in pairs(session) do
        if type(v) ~= "table" then
            pooledSession[k] = v
        end
    end
    
    -- Convert events array if present
    if session.events then
        if session.compressed then
            -- Handle compressed events structure
            pooledSession.events = self:ConvertCompressedEventsToPool(session.events)
        else
            -- Handle regular events array
            pooledSession.events = self:GetTable()
            for _, event in ipairs(session.events) do
                local pooledEvent = self:GetTable()
                for k, v in pairs(event) do
                    pooledEvent[k] = v
                end
                table.insert(pooledSession.events, pooledEvent)
            end
        end
        pooledSession.compressed = session.compressed
    end
    
    -- Convert segments array if present
    if session.segments then
        pooledSession.segments = self:GetTable()
        for _, segment in ipairs(session.segments) do
            local pooledSegment = self:GetTable()
            
            -- Copy segment properties
            for k, v in pairs(segment) do
                if type(v) ~= "table" then
                    pooledSegment[k] = v
                end
            end
            
            -- Convert segment events if present
            if segment.events then
                pooledSegment.events = self:GetTable()
                for _, event in ipairs(segment.events) do
                    local pooledEvent = self:GetTable()
                    for k, v in pairs(event) do
                        pooledEvent[k] = v
                    end
                    table.insert(pooledSegment.events, pooledEvent)
                end
            end
            
            table.insert(pooledSession.segments, pooledSegment)
        end
    end
    
    -- Convert guidMap if present (keep as regular table since it's used for lookups)
    if session.guidMap then
        pooledSession.guidMap = {}
        for k, v in pairs(session.guidMap) do
            pooledSession.guidMap[k] = v
        end
    end
    
    -- Convert metadata if present
    if session.metadata then
        pooledSession.metadata = self:ConvertMetadataToPool(session.metadata)
<<<<<<< HEAD
=======
    end
    
    return pooledSession
end

-- Convert compressed events structure to use table pool
function StorageManager:ConvertCompressedEventsToPool(compressedEvents)
    local pooledCompressed = self:GetTable()
    
    -- Copy basic properties
    pooledCompressed.originalCount = compressedEvents.originalCount
    
    -- Convert events array
    if compressedEvents.events then
        pooledCompressed.events = self:GetTable()
        for _, event in ipairs(compressedEvents.events) do
            local pooledEvent = self:GetTable()
            for k, v in pairs(event) do
                pooledEvent[k] = v
            end
            table.insert(pooledCompressed.events, pooledEvent)
        end
    end
    
    -- Convert type map
    if compressedEvents.typeMap then
        pooledCompressed.typeMap = self:GetTable()
        for k, v in pairs(compressedEvents.typeMap) do
            pooledCompressed.typeMap[k] = v
        end
    end
    
    return pooledCompressed
end

-- Convert metadata structure to use table pool
function StorageManager:ConvertMetadataToPool(metadata)
    local pooledMetadata = self:GetTable()
    
    for k, v in pairs(metadata) do
        if type(v) == "table" then
            pooledMetadata[k] = self:GetTable()
            for k2, v2 in pairs(v) do
                if type(v2) == "table" then
                    pooledMetadata[k][k2] = self:GetTable()
                    for k3, v3 in pairs(v2) do
                        pooledMetadata[k][k2][k3] = v3
                    end
                else
                    pooledMetadata[k][k2] = v2
                end
            end
        else
            pooledMetadata[k] = v
        end
    end
    
    return pooledMetadata
end

-- REGULAR AUTO-CLEANUP: Scheduled cleanup to prevent memory buildup
function StorageManager:PerformScheduledCleanup()
    local config = GetStorageConfig()
    local initialCount = #sessionStorage
    local cleaned = false
    
    addon:Debug("Performing scheduled session cleanup (every 30 minutes)")
    
    -- Remove sessions older than max age
    local cutoffTime = GetServerTime() - (config.MAX_SESSION_AGE_DAYS * 24 * 60 * 60)
    local expiredRemoved = 0
    local i = 1
    while i <= #sessionStorage do
        local session = sessionStorage[i]
        if session.serverTime and session.serverTime < cutoffTime then
            local removedSession = table.remove(sessionStorage, i)
            
            -- Clean up session data if it's fully loaded
            if not removedSession._lazyLoaded then
                CleanupSessionPooledTables(removedSession)
            else
                -- Just release the light session
                if removedSession.metadata then
                    self:ReleaseTable(removedSession.metadata)
                end
                self:ReleaseTable(removedSession)
            end
            
            expiredRemoved = expiredRemoved + 1
            cleaned = true
        else
            i = i + 1
        end
    end
    
    -- Remove excess sessions if over limit (oldest first)
    while #sessionStorage > config.MAX_SESSIONS do
        local removedSession = table.remove(sessionStorage, 1)
        
        -- Clean up session data if it's fully loaded
        if not removedSession._lazyLoaded then
            CleanupSessionPooledTables(removedSession)
        else
            -- Just release the light session
            if removedSession.metadata then
                self:ReleaseTable(removedSession.metadata)
            end
            self:ReleaseTable(removedSession)
        end
        
        cleaned = true
    end
    
    if cleaned then
        self:UpdateMemoryStats()
        self:SaveToSavedVariables()
        
        local finalCount = #sessionStorage
        local totalRemoved = initialCount - finalCount
        
        if totalRemoved > 0 then
            addon:Info("Scheduled cleanup: removed %d sessions (%d expired, %d over limit)", 
                totalRemoved, expiredRemoved, totalRemoved - expiredRemoved)
            addon:Info("Sessions remaining: %d / %d", finalCount, config.MAX_SESSIONS)
        end
>>>>>>> 6c6fe04d
    end
    
    return pooledSession
end

<<<<<<< HEAD
-- Convert compressed events structure to use table pool
function StorageManager:ConvertCompressedEventsToPool(compressedEvents)
    local pooledCompressed = self:GetTable()
    
    -- Copy basic properties
    pooledCompressed.originalCount = compressedEvents.originalCount
    
    -- Convert events array
    if compressedEvents.events then
        pooledCompressed.events = self:GetTable()
        for _, event in ipairs(compressedEvents.events) do
            local pooledEvent = self:GetTable()
            for k, v in pairs(event) do
                pooledEvent[k] = v
            end
            table.insert(pooledCompressed.events, pooledEvent)
        end
    end
    
    -- Convert type map
    if compressedEvents.typeMap then
        pooledCompressed.typeMap = self:GetTable()
        for k, v in pairs(compressedEvents.typeMap) do
            pooledCompressed.typeMap[k] = v
        end
    end
    
    return pooledCompressed
end

-- Convert metadata structure to use table pool
function StorageManager:ConvertMetadataToPool(metadata)
    local pooledMetadata = self:GetTable()
    
    for k, v in pairs(metadata) do
        if type(v) == "table" then
            pooledMetadata[k] = self:GetTable()
            for k2, v2 in pairs(v) do
                if type(v2) == "table" then
                    pooledMetadata[k][k2] = self:GetTable()
                    for k3, v3 in pairs(v2) do
                        pooledMetadata[k][k2][k3] = v3
                    end
                else
                    pooledMetadata[k][k2] = v2
                end
            end
        else
            pooledMetadata[k] = v
        end
    end
    
    return pooledMetadata
end

-- REGULAR AUTO-CLEANUP: Scheduled cleanup to prevent memory buildup
function StorageManager:PerformScheduledCleanup()
    local config = GetStorageConfig()
    local initialCount = #sessionStorage
    local cleaned = false
    
    addon:Debug("Performing scheduled session cleanup (every 30 minutes)")
    
    -- Remove sessions older than max age
    local cutoffTime = GetServerTime() - (config.MAX_SESSION_AGE_DAYS * 24 * 60 * 60)
    local expiredRemoved = 0
    local i = 1
    while i <= #sessionStorage do
        local session = sessionStorage[i]
        if session.serverTime and session.serverTime < cutoffTime then
            local removedSession = table.remove(sessionStorage, i)
            
            -- Clean up session data if it's fully loaded
            if not removedSession._lazyLoaded then
                CleanupSessionPooledTables(removedSession)
            else
                -- Just release the light session
                if removedSession.metadata then
                    self:ReleaseTable(removedSession.metadata)
                end
                self:ReleaseTable(removedSession)
            end
            
            expiredRemoved = expiredRemoved + 1
            cleaned = true
        else
            i = i + 1
        end
    end
    
    -- Remove excess sessions if over limit (oldest first)
    while #sessionStorage > config.MAX_SESSIONS do
        local removedSession = table.remove(sessionStorage, 1)
        
        -- Clean up session data if it's fully loaded
        if not removedSession._lazyLoaded then
            CleanupSessionPooledTables(removedSession)
        else
            -- Just release the light session
            if removedSession.metadata then
                self:ReleaseTable(removedSession.metadata)
            end
            self:ReleaseTable(removedSession)
        end
        
        cleaned = true
    end
    
    if cleaned then
        self:UpdateMemoryStats()
        self:SaveToSavedVariables()
        
        local finalCount = #sessionStorage
        local totalRemoved = initialCount - finalCount
        
        if totalRemoved > 0 then
            addon:Info("Scheduled cleanup: removed %d sessions (%d expired, %d over limit)", 
                totalRemoved, expiredRemoved, totalRemoved - expiredRemoved)
            addon:Info("Sessions remaining: %d / %d", finalCount, config.MAX_SESSIONS)
        end
    end
end

=======
>>>>>>> 6c6fe04d
-- Save sessions to saved variables with enhanced compression
function StorageManager:SaveToSavedVariables()
    if not MyUIDB then
        MyUIDB = {}
    end
    
    local config = GetStorageConfig()
    
    if config.ENHANCED_COMPRESSION then
        -- ENHANCED COMPRESSION: Save only essential data, strip runtime fields
        local compressedSessions = {}
        
        for _, session in ipairs(sessionStorage) do
            local compressedSession = {}
            
            -- Copy only essential persistent fields
            compressedSession.id = session.id
            compressedSession.hash = session.hash
            compressedSession.duration = session.duration
            compressedSession.eventCount = session.eventCount
            compressedSession.storedAt = session.storedAt
            compressedSession.serverTime = session.serverTime
            compressedSession.compressed = session.compressed
            compressedSession.isSegmented = session.isSegmented
            compressedSession.segmentCount = session.segmentCount
            
<<<<<<< HEAD
            -- Compress metadata to essential fields only (handle both nested and flat formats)
            if session.metadata then
                local zoneValue = nil
                if session.metadata.zone then
                    if type(session.metadata.zone) == "string" then
                        zoneValue = { name = session.metadata.zone }
                    elseif session.metadata.zone.name then
                        zoneValue = { name = session.metadata.zone.name }
                    else
                        zoneValue = { name = "Unknown" }
                    end
                end
                
                local playerValue = nil
                if session.metadata.player then
                    if type(session.metadata.player) == "string" then
                        playerValue = { name = session.metadata.player }
                    elseif session.metadata.player.name then
                        playerValue = { name = session.metadata.player.name }
                    else
                        playerValue = { name = "Unknown" }
                    end
                end
                
                local groupValue = nil
                if session.metadata.group then
                    if type(session.metadata.group) == "string" then
                        groupValue = { type = session.metadata.group }
                    elseif session.metadata.group.type then
                        groupValue = { type = session.metadata.group.type }
                    else
                        groupValue = { type = "solo" }
                    end
                end
                
                compressedSession.metadata = {
                    zone = zoneValue,
                    player = playerValue,
                    group = groupValue
                }
                
                -- Debug logging for metadata preservation
                if logger then
                    logger:Debug("Saving session metadata - Zone: %s (type: %s)", 
                        zoneValue and zoneValue.name or "nil", 
                        session.metadata.zone and type(session.metadata.zone) or "nil")
                end
=======
            -- Compress metadata to essential fields only
            if session.metadata then
                compressedSession.metadata = {
                    zone = session.metadata.zone and { name = session.metadata.zone.name } or nil,
                    player = session.metadata.player and { name = session.metadata.player.name } or nil,
                    group = session.metadata.group and { type = session.metadata.group.type } or nil
                }
>>>>>>> 6c6fe04d
            end
            
            -- Copy events/segments only if fully loaded (not lazy)
            if not session._lazyLoaded then
                compressedSession.events = session.events
                compressedSession.segments = session.segments
                compressedSession.guidMap = session.guidMap
            end
            
            table.insert(compressedSessions, compressedSession)
        end
        
        MyUIDB[STORAGE_KEY] = compressedSessions
        addon:Debug("Saved %d sessions with enhanced compression", #compressedSessions)
    else
        -- Standard save
        MyUIDB[STORAGE_KEY] = sessionStorage
    end
    
    -- Note: Silent save - no chat spam
end

-- Public API methods
function StorageManager:GetAllSessions()
    -- Return copy to prevent modification using table pool
    local sessions = self:GetTable() or {}
    for i, session in ipairs(sessionStorage) do
        sessions[i] = session
    end
    return sessions
end

function StorageManager:GetSession(sessionId)
    for i, session in ipairs(sessionStorage) do
        if session.id == sessionId or (session.hash and string.upper(session.hash) == string.upper(sessionId)) then
            
            -- LAZY LOADING: Load full session data if needed
            if session._lazyLoaded then
                addon:Debug("Lazy loading full session data for: %s", sessionId)
                session = self:LazyLoadFullSession(i)
            end
            
            -- Return copy with decompressed events if needed using table pool
            local sessionCopy = self:GetTable() or {}
            for k, v in pairs(session) do
                if k ~= "_lazyLoaded" and k ~= "_originalIndex" then
                    sessionCopy[k] = v
                end
            end
            
            -- Handle legacy compressed events
            if session.compressed and session.events then
                sessionCopy.events = self:DecompressEvents(session.events)
                sessionCopy.compressed = false
            end
            
            -- Handle segmented sessions - decompress segment events
            if session.segments and session.isSegmented then
                sessionCopy.segments = self:GetTable() or {}
                for i, segment in ipairs(session.segments) do
                    local segmentCopy = self:GetTable() or {}
                    for k, v in pairs(segment) do
                        segmentCopy[k] = v
                    end
                    
                    -- Decompress segment events if needed
                    if segment.compressed and segment.events then
                        segmentCopy.events = self:DecompressEvents(segment.events)
                        segmentCopy.compressed = false
                    end
                    
                    sessionCopy.segments[i] = segmentCopy
                end
            end
            
            return sessionCopy
        end
    end
    return nil
end

-- LAZY LOADING: Load full session data when accessed
function StorageManager:LazyLoadFullSession(sessionIndex)
    local lightSession = sessionStorage[sessionIndex]
    if not lightSession._lazyLoaded or not self._savedSessionData then
        return lightSession -- Already fully loaded
    end
    
    local originalIndex = lightSession._originalIndex
    if not self._savedSessionData[originalIndex] then
        addon:Warn("Lazy loading failed: original session data not found")
        return lightSession
    end
    
    -- Convert the full session data to use table pool
    local fullSession = self:ConvertSessionToPool(self._savedSessionData[originalIndex])
    
    -- Replace the light session with the full session
    -- Release the light session back to pool first
    if lightSession.metadata then
        self:ReleaseTable(lightSession.metadata)
    end
    self:ReleaseTable(lightSession)
    
    -- Store the full session
    sessionStorage[sessionIndex] = fullSession
    
    addon:Debug("Lazy loaded full session: %s (%d events)", fullSession.id, fullSession.eventCount)
    return fullSession
end

function StorageManager:GetRecentSessions(count)
    count = count or 10
    local recent = self:GetTable() or {}
    local startIndex = math.max(1, #sessionStorage - count + 1)
    
    for i = startIndex, #sessionStorage do
        table.insert(recent, sessionStorage[i])
    end
    
    return recent
end

function StorageManager:DeleteSession(sessionId)
    for i, session in ipairs(sessionStorage) do
        if session.id == sessionId or (session.hash and string.upper(session.hash) == string.upper(sessionId)) then
            local removedSession = table.remove(sessionStorage, i)
            CleanupSessionPooledTables(removedSession)
            self:UpdateMemoryStats()
            self:SaveToSavedVariables() -- Auto-save after deletion
            return true
        end
    end
    return false
end

function StorageManager:ClearAllSessions()
    -- Clean up all pooled tables before clearing
    for _, session in ipairs(sessionStorage) do
        CleanupSessionPooledTables(session)
    end
    sessionStorage = {}
    memoryStats.sessionsStored = 0
    memoryStats.totalMemoryKB = 0
    self:SaveToSavedVariables() -- Auto-save after clearing
    
    addon:Debug("All combat sessions cleared")
end

-- ============================================================================
-- SESSION SEGMENTATION SUPPORT
-- ============================================================================

-- Get a specific segment from a session (supports hash or full ID)
function StorageManager:GetSessionSegment(sessionId, segmentIndex)
    local session = self:GetSession(sessionId)
    if not session or not session.segments or not session.segments[segmentIndex] then
        return nil
    end
    
    return session.segments[segmentIndex]
end

-- Get all segments for a session (with optional lazy loading)
function StorageManager:GetSessionSegments(sessionId, loadEvents)
    local session = self:GetSession(sessionId)
    if not session or not session.segments then
        return {}
    end
    
    -- If loadEvents is false, return segments without event data for performance
    if loadEvents == false then
        local lightSegments = {}
        for i, segment in ipairs(session.segments) do
            local lightSegment = {
                id = segment.id,
                segmentIndex = segment.segmentIndex,
                startTime = segment.startTime,
                endTime = segment.endTime,
                duration = segment.duration,
                eventCount = segment.eventCount,
                isActive = segment.isActive
            }
            lightSegments[i] = lightSegment
        end
        return lightSegments
    end
    
    return session.segments
end

-- Get segment summary for UI display
function StorageManager:GetSegmentSummary(sessionId)
    local session = self:GetSession(sessionId)
    if not session then
        return nil
    end
    
    local summary = {
        sessionId = sessionId,
        isSegmented = session.isSegmented or false,
        segmentCount = session.segmentCount or 0,
        totalEvents = session.eventCount or 0,
        totalDuration = session.duration or 0
    }
    
    if session.segments then
        summary.segments = {}
        for i, segment in ipairs(session.segments) do
            summary.segments[i] = {
                index = i,
                id = segment.id,
                duration = segment.duration or 0,
                eventCount = segment.eventCount or 0,
                startTime = segment.startTime,
                endTime = segment.endTime
            }
        end
    end
    
    return summary
end

-- Merge segments back into a single event stream (for export/analysis)
function StorageManager:MergeSessionSegments(sessionId)
    local session = self:GetSession(sessionId)
    if not session or not session.segments then
        -- Return existing events if not segmented
        return session and session.events or {}
    end
    
    local mergedEvents = {}
    
    for _, segment in ipairs(session.segments) do
        if segment.events then
            for _, event in ipairs(segment.events) do
                table.insert(mergedEvents, event)
            end
        end
    end
    
    -- Sort by timestamp to maintain chronological order
    table.sort(mergedEvents, function(a, b)
        return (a.time or 0) < (b.time or 0)
    end)
    
    return mergedEvents
end

function StorageManager:GetMemoryStats()
    local config = GetStorageConfig()
    return {
        sessionsStored = memoryStats.sessionsStored,
        totalMemoryKB = memoryStats.totalMemoryKB,
        totalMemoryMB = memoryStats.totalMemoryKB / 1024,
        compressionRatio = memoryStats.compressionRatio,
        maxSessions = config.MAX_SESSIONS,
        maxMemoryMB = config.MAX_MEMORY_MB,
        maxSessionAgeDays = config.MAX_SESSION_AGE_DAYS,
        compressionEnabled = config.COMPRESSION_ENABLED
    }
end

-- Release compressed data structure back to pool
function StorageManager:ReleaseCompressedData(compressedData)
    if not compressedData then
        return
    end
    
    -- Release individual compressed events
    if compressedData.events then
        for _, event in ipairs(compressedData.events) do
            self:ReleaseTable(event)
        end
        self:ReleaseTable(compressedData.events)
    end
    
    -- Release the type map
    if compressedData.typeMap then
        self:ReleaseTable(compressedData.typeMap)
    end
    
    -- Release the main structure
    self:ReleaseTable(compressedData)
end

-- Release session copy returned by GetSession
function StorageManager:ReleaseSessionCopy(sessionCopy)
    if not sessionCopy then
        return
    end
    
    -- Release events array if it was decompressed
    if sessionCopy.events then
        for _, event in ipairs(sessionCopy.events) do
            self:ReleaseTable(event)
        end
        self:ReleaseTable(sessionCopy.events)
    end
    
    -- Release segments if they exist
    if sessionCopy.segments then
        for _, segment in ipairs(sessionCopy.segments) do
            if segment.events then
                for _, event in ipairs(segment.events) do
                    self:ReleaseTable(event)
                end
                self:ReleaseTable(segment.events)
            end
            self:ReleaseTable(segment)
        end
        self:ReleaseTable(sessionCopy.segments)
    end
    
    -- Release the main session copy
    self:ReleaseTable(sessionCopy)
end

-- Release session list returned by GetAllSessions or GetRecentSessions
function StorageManager:ReleaseSessionList(sessionList)
    if sessionList then
        self:ReleaseTable(sessionList)
    end
end

function StorageManager:GetStatus()
    local stats = self:GetMemoryStats()
    return {
        isInitialized = isInitialized,
        sessionsStored = stats.sessionsStored,
        memoryUsageMB = stats.totalMemoryMB,
        compressionEnabled = stats.compressionEnabled,
        lastCleanup = memoryStats.lastCleanup
    }
end

-- Debug summary for slash commands
function StorageManager:GetDebugSummary()
    local status = self:GetStatus()
    local stats = self:GetMemoryStats()
    local poolStats = self:GetPoolStats()
    
    -- Count segmented sessions
    local segmentedSessions = 0
    local totalSegments = 0
    for _, session in ipairs(sessionStorage) do
        if session.isSegmented and session.segments then
            segmentedSessions = segmentedSessions + 1
            totalSegments = totalSegments + #session.segments
        end
    end
    
    return string.format(
        "StorageManager Status:\n" ..
        "  Initialized: %s\n" ..
        "  Sessions Stored: %d / %d (%.0f%%)\n" ..
        "  Segmented Sessions: %d (%.0f%% of total)\n" ..
        "  Total Segments: %d\n" ..
        "  Memory Usage: %.2f / %.1f MB (%.0f%%)\n" ..
        "  Session Age Limit: %d days\n" ..
        "  Compression: %s (%.1f%% ratio)\n" ..
        "  Recent Sessions: %d available\n" ..
        "Table Pool Stats:\n" ..
        "  Pool Size: %d / %d\n" ..
        "  Created: %d, Reused: %d (%.1f%% reuse)\n" ..
        "  Returned: %d, Warnings: %d",
        tostring(status.isInitialized),
        stats.sessionsStored,
        stats.maxSessions,
        (stats.sessionsStored / stats.maxSessions) * 100,
        segmentedSessions,
        stats.sessionsStored > 0 and (segmentedSessions / stats.sessionsStored) * 100 or 0,
        totalSegments,
        stats.totalMemoryMB,
        stats.maxMemoryMB,
        (stats.totalMemoryMB / stats.maxMemoryMB) * 100,
        stats.maxSessionAgeDays,
        stats.compressionEnabled and "ON" or "OFF",
        (stats.compressionRatio * 100),
        math.min(5, stats.sessionsStored),
        poolStats.currentPoolSize,
        poolStats.maxPoolSize,
        poolStats.created,
        poolStats.reused,
        (poolStats.reuseRatio * 100),
        poolStats.returned,
        poolStats.warnings
    )
end

-- Export data for external tools
function StorageManager:ExportSessionsToTable()
    local exportData = {
        metadata = {
            exportTime = GetServerTime(),
            addonVersion = addon.VERSION,
            sessionCount = #sessionStorage
        },
        sessions = {}
    }
    
    for _, session in ipairs(sessionStorage) do
        local exportSession = {}
        for k, v in pairs(session) do
            exportSession[k] = v
        end
        
        -- Decompress events for export
        if session.compressed and session.events then
            exportSession.events = self:DecompressEvents(session.events)
            exportSession.compressed = false
        end
        
        table.insert(exportData.sessions, exportSession)
    end
    
    return exportData
end<|MERGE_RESOLUTION|>--- conflicted
+++ resolved
@@ -27,7 +27,7 @@
 -- MEMORY OPTIMIZATION: Reduced limits to prevent 34MB saved file issue
 local function GetStorageConfig()
     return {
-<<<<<<< HEAD
+
         MAX_SESSIONS = 25,        -- Increased from 15 - better history balance
         MAX_SESSION_AGE_DAYS = 7, -- Restored to 7 - full week of raid history
         MAX_MEMORY_MB = 8,        -- Increased from 5 - reasonable for combat data
@@ -37,14 +37,7 @@
         -- New tiered retention strategy
         PRIORITY_SESSIONS = 10,   -- Keep most recent 10 sessions regardless of age
         LONG_TERM_SESSIONS = 15   -- Keep additional 15 sessions up to age limit
-=======
-        MAX_SESSIONS = 15,        -- Reduced from 50 - prevents memory bloat
-        MAX_SESSION_AGE_DAYS = 3, -- Reduced from 7 - more aggressive cleanup
-        MAX_MEMORY_MB = 5,        -- Reduced from 10 - tighter memory control
-        COMPRESSION_ENABLED = true,
-        ENHANCED_COMPRESSION = true, -- NEW: More aggressive compression for saved data
-        WARNING_THRESHOLD = 0.7   -- Warn at 70% instead of 80% - earlier warnings
->>>>>>> 6c6fe04d
+
     }
 end
 
@@ -665,8 +658,7 @@
     -- Convert metadata if present
     if session.metadata then
         pooledSession.metadata = self:ConvertMetadataToPool(session.metadata)
-<<<<<<< HEAD
-=======
+
     end
     
     return pooledSession
@@ -792,138 +784,9 @@
                 totalRemoved, expiredRemoved, totalRemoved - expiredRemoved)
             addon:Info("Sessions remaining: %d / %d", finalCount, config.MAX_SESSIONS)
         end
->>>>>>> 6c6fe04d
-    end
-    
-    return pooledSession
-end
-
-<<<<<<< HEAD
--- Convert compressed events structure to use table pool
-function StorageManager:ConvertCompressedEventsToPool(compressedEvents)
-    local pooledCompressed = self:GetTable()
-    
-    -- Copy basic properties
-    pooledCompressed.originalCount = compressedEvents.originalCount
-    
-    -- Convert events array
-    if compressedEvents.events then
-        pooledCompressed.events = self:GetTable()
-        for _, event in ipairs(compressedEvents.events) do
-            local pooledEvent = self:GetTable()
-            for k, v in pairs(event) do
-                pooledEvent[k] = v
-            end
-            table.insert(pooledCompressed.events, pooledEvent)
-        end
-    end
-    
-    -- Convert type map
-    if compressedEvents.typeMap then
-        pooledCompressed.typeMap = self:GetTable()
-        for k, v in pairs(compressedEvents.typeMap) do
-            pooledCompressed.typeMap[k] = v
-        end
-    end
-    
-    return pooledCompressed
-end
-
--- Convert metadata structure to use table pool
-function StorageManager:ConvertMetadataToPool(metadata)
-    local pooledMetadata = self:GetTable()
-    
-    for k, v in pairs(metadata) do
-        if type(v) == "table" then
-            pooledMetadata[k] = self:GetTable()
-            for k2, v2 in pairs(v) do
-                if type(v2) == "table" then
-                    pooledMetadata[k][k2] = self:GetTable()
-                    for k3, v3 in pairs(v2) do
-                        pooledMetadata[k][k2][k3] = v3
-                    end
-                else
-                    pooledMetadata[k][k2] = v2
-                end
-            end
-        else
-            pooledMetadata[k] = v
-        end
-    end
-    
-    return pooledMetadata
-end
-
--- REGULAR AUTO-CLEANUP: Scheduled cleanup to prevent memory buildup
-function StorageManager:PerformScheduledCleanup()
-    local config = GetStorageConfig()
-    local initialCount = #sessionStorage
-    local cleaned = false
-    
-    addon:Debug("Performing scheduled session cleanup (every 30 minutes)")
-    
-    -- Remove sessions older than max age
-    local cutoffTime = GetServerTime() - (config.MAX_SESSION_AGE_DAYS * 24 * 60 * 60)
-    local expiredRemoved = 0
-    local i = 1
-    while i <= #sessionStorage do
-        local session = sessionStorage[i]
-        if session.serverTime and session.serverTime < cutoffTime then
-            local removedSession = table.remove(sessionStorage, i)
-            
-            -- Clean up session data if it's fully loaded
-            if not removedSession._lazyLoaded then
-                CleanupSessionPooledTables(removedSession)
-            else
-                -- Just release the light session
-                if removedSession.metadata then
-                    self:ReleaseTable(removedSession.metadata)
-                end
-                self:ReleaseTable(removedSession)
-            end
-            
-            expiredRemoved = expiredRemoved + 1
-            cleaned = true
-        else
-            i = i + 1
-        end
-    end
-    
-    -- Remove excess sessions if over limit (oldest first)
-    while #sessionStorage > config.MAX_SESSIONS do
-        local removedSession = table.remove(sessionStorage, 1)
-        
-        -- Clean up session data if it's fully loaded
-        if not removedSession._lazyLoaded then
-            CleanupSessionPooledTables(removedSession)
-        else
-            -- Just release the light session
-            if removedSession.metadata then
-                self:ReleaseTable(removedSession.metadata)
-            end
-            self:ReleaseTable(removedSession)
-        end
-        
-        cleaned = true
-    end
-    
-    if cleaned then
-        self:UpdateMemoryStats()
-        self:SaveToSavedVariables()
-        
-        local finalCount = #sessionStorage
-        local totalRemoved = initialCount - finalCount
-        
-        if totalRemoved > 0 then
-            addon:Info("Scheduled cleanup: removed %d sessions (%d expired, %d over limit)", 
-                totalRemoved, expiredRemoved, totalRemoved - expiredRemoved)
-            addon:Info("Sessions remaining: %d / %d", finalCount, config.MAX_SESSIONS)
-        end
-    end
-end
-
-=======
->>>>>>> 6c6fe04d
+    end
+end
+
 -- Save sessions to saved variables with enhanced compression
 function StorageManager:SaveToSavedVariables()
     if not MyUIDB then
@@ -950,7 +813,6 @@
             compressedSession.isSegmented = session.isSegmented
             compressedSession.segmentCount = session.segmentCount
             
-<<<<<<< HEAD
             -- Compress metadata to essential fields only (handle both nested and flat formats)
             if session.metadata then
                 local zoneValue = nil
@@ -998,15 +860,6 @@
                         zoneValue and zoneValue.name or "nil", 
                         session.metadata.zone and type(session.metadata.zone) or "nil")
                 end
-=======
-            -- Compress metadata to essential fields only
-            if session.metadata then
-                compressedSession.metadata = {
-                    zone = session.metadata.zone and { name = session.metadata.zone.name } or nil,
-                    player = session.metadata.player and { name = session.metadata.player.name } or nil,
-                    group = session.metadata.group and { type = session.metadata.group.type } or nil
-                }
->>>>>>> 6c6fe04d
             end
             
             -- Copy events/segments only if fully loaded (not lazy)
